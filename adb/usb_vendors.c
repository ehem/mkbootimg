--- conflicted
+++ resolved
@@ -49,11 +49,8 @@
 #define VENDOR_ID_HUAWEI        0x12D1
 // Acer's USB Vendor ID
 #define VENDOR_ID_ACER          0x0502
-<<<<<<< HEAD
-=======
 // Sony Ericsson's USB Vendor ID
 #define VENDOR_ID_SONY_ERICSSON 0x0FCE
->>>>>>> 4b29fe64
 
 /** built-in vendor list */
 int builtInVendorIds[] = {
@@ -64,10 +61,7 @@
     VENDOR_ID_LGE,
     VENDOR_ID_HUAWEI,
     VENDOR_ID_ACER,
-<<<<<<< HEAD
-=======
     VENDOR_ID_SONY_ERICSSON,
->>>>>>> 4b29fe64
 };
 
 #define BUILT_IN_VENDOR_COUNT    (sizeof(builtInVendorIds)/sizeof(builtInVendorIds[0]))
